--- conflicted
+++ resolved
@@ -55,11 +55,7 @@
 # Pytest
 [tool.pytest.ini_options]
 # By default, do not run gpu, vision, notebook, or daily tests
-<<<<<<< HEAD
-addopts = "--strict-markers -m 'not notebooks and not gpu and not vision and not daily'"
-=======
 addopts = "--strict-markers -m 'not notebooks and not gpu and not vision and not daily and not remote'"
->>>>>>> f5f02ed8
 
 # by default, tests should be fast.
 # for slower tests, use @pytest.mark.timeout with a higher timeout (specified in seconds)
